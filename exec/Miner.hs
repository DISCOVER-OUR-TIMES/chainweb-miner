{-# LANGUAGE BangPatterns        #-}
{-# LANGUAGE DataKinds           #-}
{-# LANGUAGE DeriveAnyClass      #-}
{-# LANGUAGE DeriveGeneric       #-}
{-# LANGUAGE DerivingStrategies  #-}
{-# LANGUAGE LambdaCase          #-}
{-# LANGUAGE MultiWayIf          #-}
{-# LANGUAGE NoImplicitPrelude   #-}
{-# LANGUAGE OverloadedStrings   #-}
{-# LANGUAGE RankNTypes          #-}
{-# LANGUAGE ScopedTypeVariables #-}
{-# LANGUAGE TypeApplications    #-}
{-# LANGUAGE TypeOperators       #-}

#ifndef MIN_VERSION_rio
#define MIN_VERSION_rio(a,b,c) 1
#endif

-- |
-- Module: Main
-- Copyright: Copyright © 2019 Kadena LLC.
-- License: MIT
-- Maintainer: Colin Woodbury <colin@kadena.io>
-- Stability: experimental
--
-- The fast "inner loop" of the mining process. Asks for work from a Chainweb
-- Node, and submits results back to it.
--
-- == Purpose and Expectations ==
--
-- This tool is a low-level, pull-based, independent, focusable, multicore CPU
-- and GPU miner for Chainweb. By this we mean:
--
--   * low-level: The miner is not aware of how `BlockHeader`s are encoded into
--     `ByteString`s, as indicated by an external spec. It does not know how to
--     construct a full `BlockHeader` type, nor does it need to. It has no
--     concept of `Cut`s or the cut network used by Chainweb - it simply
--     attempts `Nonce`s until a suitable hash is found that matches the current
--     `HashTarget`.
--
--   * pull-based: Work is requested from some remote Chainweb Node, as
--     configured on the command line. The Miner is given an encoded candidate
--     `BlockHeader`, which it then injects a `Nonce` into, hashes, and checks
--     for a solution. If/when a solution is found, it is sent back to the
--     Chainweb Node to be reassociated with its Payload and published as a new
--     `Cut` to the network.
--
--   * independent: It is assumed that in general, individuals running Chainweb
--     Miners and Chainweb Nodes are separate entities. A Miner requests work
--     from a Node and trusts them to assemble a block. Nodes do not know who is
--     requesting work, but Miners know who they're requesting work from. In
--     this way, there is a many-to-one relationship between Mining Clients and
--     a Node.
--
--   * focusable: A Miner can be configured to prioritize work belonging to a
--     specific chain. Note, however, that if a work request for a particular
--     chain can't be filled by a Node (if say that Chain has progressed too far
--     relative to its neighbours), then the Node will send back whatever it
--     could find. This strategy is to balance the needs of Miners who have a
--     special interest in progressing a specific chain with the needs of the
--     network which requires even progress across all chains.
--
--   * multicore: The miner uses 1 CPU core by default, but can use as many as
--     you indicate. GPU support is also available.
--

module Main ( main ) where

import           Control.Retry
import           Control.Scheduler hiding (traverse_)
import           Data.Default (def)
import           Data.Generics.Product.Fields (field)
<<<<<<< HEAD
import qualified Data.HashMap.Strict as HM
import qualified Data.List.NonEmpty as NEL
=======
>>>>>>> 033e0c7c
import           Data.Time.Clock.POSIX (POSIXTime, getPOSIXTime)
import           Data.Tuple.Strict (T2(..), T3(..))
import           Network.Connection (TLSSettings(..))
import           Network.HTTP.Client hiding (Proxy(..), responseBody)
import           Network.HTTP.Client.TLS (mkManagerSettings)
import           Network.HTTP.Types.Status (Status(..))
import           Network.Wai.EventSource (ServerEvent(..))
import           Network.Wai.EventSource.Streaming (withEvents)
import           Options.Applicative
import           RIO
import qualified RIO.ByteString as B
import qualified RIO.ByteString.Lazy as BL
import           RIO.Char (isHexDigit)
import           RIO.List.Partial (head)
import qualified RIO.NonEmpty as NEL
import qualified RIO.NonEmpty.Partial as NEL
import qualified RIO.Set as S
import qualified RIO.Text as T
import           Servant.Client
import qualified Streaming.Prelude as SP
import qualified System.Path as Path
import qualified System.Random.MWC as MWC
import           Text.Printf (printf)

-- internal modules

import           Chainweb.BlockHeader
import           Chainweb.BlockHeader.Validation (prop_block_pow)
import           Chainweb.HostAddress (HostAddress, hostAddressToBaseUrl)
import           Chainweb.Miner.Core
import           Chainweb.Miner.Pact (Miner(..), MinerKeys(..))
import           Chainweb.Miner.RestAPI.Client (solvedClient, workClient)
import           Chainweb.RestAPI.NodeInfo (NodeInfo(..), NodeInfoApi)
import           Chainweb.Utils (runGet, runPut, textOption, toText)
import           Chainweb.Version

import qualified Pact.Types.Crypto as P hiding (PublicKey)
import qualified Pact.Types.Term as P
import qualified Pact.Types.Util as P

--------------------------------------------------------------------------------
-- CLI

-- | Result of parsing commandline flags.
--
data ClientArgs = ClientArgs
    { ll           :: !LogLevel
    , coordinators :: ![BaseUrl]
    , miner        :: !Miner
    , chainid      :: !(Maybe ChainId) }
    deriving stock (Generic)

-- | The top-level git-style CLI "command" which determines which mining
-- paradigm to follow.
--
data Command = CPU CPUEnv ClientArgs | GPU GPUEnv ClientArgs | Keys

newtype CPUEnv = CPUEnv { cores :: Word16 }

data GPUEnv = GPUEnv
    { envMinerPath :: Text
    , envMinerArgs :: [Text]
    } deriving stock (Generic)

data Env = Env
    { envGen         :: !MWC.GenIO
    , envMgr         :: !Manager
    , envLog         :: !LogFunc
    , envCmd         :: !Command
    , envArgs        :: !ClientArgs
    , envHashes      :: IORef Word64
    , envSecs        :: IORef Word64
    , envLastSuccess :: IORef POSIXTime
    , envUrls        :: IORef (NonEmpty (T2 BaseUrl ChainwebVersion)) }
    deriving stock (Generic)

instance HasLogFunc Env where
    logFuncL = field @"envLog"

pClientArgs :: Parser ClientArgs
pClientArgs = ClientArgs <$> pLog <*> some pUrl <*> pMiner <*> pChainId

pCommand :: Parser Command
pCommand = hsubparser
    (  command "cpu" (info cpuOpts (progDesc "Perform multicore CPU mining"))
    <> command "gpu" (info gpuOpts (progDesc "Perform GPU mining"))
    <> command "keys" (info keysOpts (progDesc "Generate public/private key pair"))
    )

pMinerPath :: Parser Text
pMinerPath = textOption
    (long "miner-path" <> help "Path to chainweb-gpu-miner executable")

pMinerArgs :: Parser [Text]
pMinerArgs = T.words <$> pMinerArgs0
  where
    pMinerArgs0 :: Parser T.Text
    pMinerArgs0 = textOption
        (long "miner-args" <> value "" <> help "Extra miner arguments")

pGpuEnv :: Parser GPUEnv
pGpuEnv = GPUEnv <$> pMinerPath <*> pMinerArgs

gpuOpts :: Parser Command
gpuOpts = liftA2 GPU pGpuEnv pClientArgs

cpuOpts :: Parser Command
cpuOpts = liftA2 (CPU . CPUEnv) pCores pClientArgs

keysOpts :: Parser Command
keysOpts = pure Keys

pCores :: Parser Word16
pCores = option auto
    (long "cores" <> metavar "COUNT" <> value 1
     <> help "Number of CPU cores to use (default: 1)")

pLog :: Parser LogLevel
pLog = option (eitherReader l)
    (long "log-level" <> metavar "debug|info|warn|error" <> value LevelInfo
    <> help "The minimum level of log messages to display (default: info)")
  where
    l :: String -> Either String LogLevel
    l "debug" = Right LevelDebug
    l "info"  = Right LevelInfo
    l "warn"  = Right LevelWarn
    l "error" = Right LevelError
    l _       = Left "Must be one of debug|info|warn|error"

pUrl :: Parser BaseUrl
pUrl = hostAddressToBaseUrl Https <$> hadd
  where
    hadd :: Parser HostAddress
    hadd = textOption
        (long "node" <> metavar "<HOSTNAME:PORT>"
        <> help "Remote address of Chainweb Node to send mining results to")

pChainId :: Parser (Maybe ChainId)
pChainId = optional $ textOption
    (long "chain" <> metavar "CHAIN-ID"
     <> help "Prioritize work requests for a specific chain")

pMiner :: Parser Miner
pMiner = Miner
    <$> strOption (long "miner-account" <> help "Coin Contract account name of Miner")
    <*> (MinerKeys <$> pks)
  where
    pks :: Parser P.KeySet
    pks = P.KeySet <$> (fmap S.fromList $ some pKey) <*> pPred

pKey :: Parser P.PublicKey
pKey = option k (long "miner-key"
    <> help "Public key of the account to send rewards (can pass multiple times)")
  where
    k :: ReadM P.PublicKey
    k = eitherReader $ \s -> do
        unless (length s == 64 && all isHexDigit s)
            . Left $ "Public Key " <> s <> " is not valid."
        Right $ fromString s

pPred :: Parser P.Name
pPred = (\s -> P.Name $ P.BareName s def) <$>
    strOption (long "miner-pred" <> value "keys-all" <> help "Keyset predicate")

--------------------------------------------------------------------------------
-- Work

main :: IO ()
main = execParser opts >>= \case
    Keys -> genKeys
    cmd@(CPU _ cargs) -> work cmd cargs >> exitFailure
    cmd@(GPU _ cargs) -> work cmd cargs >> exitFailure
  where
    opts :: ParserInfo Command
    opts = info (pCommand <**> helper)
        (fullDesc <> progDesc "The Official Chainweb Mining Client")

work :: Command -> ClientArgs -> IO ()
work cmd cargs = do
    lopts <- setLogMinLevel (ll cargs) . setLogUseLoc False <$> logOptionsHandle stderr True
    withLogFunc lopts $ \logFunc -> do
        g <- MWC.createSystemRandom
        m <- newManager (mkManagerSettings ss Nothing)
        euvs <- sequence <$> traverse (nodeVer m) (coordinators cargs)
        case euvs of
            Left e -> throwString $ show e
            Right results -> do
                mUrls <- newIORef $ NEL.fromList results
                stats <- newIORef 0
                start <- newIORef 0
                successStart <- getPOSIXTime >>= newIORef
                runRIO (Env g m logFunc cmd cargs stats start successStart mUrls) run
  where
    nodeVer :: Manager -> BaseUrl -> IO (Either ClientError (T2 BaseUrl ChainwebVersion))
    nodeVer m baseurl = (T2 baseurl <$>) <$> getInfo m baseurl

    -- | This allows this code to accept the self-signed certificates from
    -- `chainweb-node`.
    --
    ss :: TLSSettings
    ss = TLSSettingsSimple True True True

getInfo :: Manager -> BaseUrl -> IO (Either ClientError ChainwebVersion)
getInfo m url = fmap nodeVersion <$> runClientM (client (Proxy @NodeInfoApi)) cenv
  where
    cenv = ClientEnv m url Nothing

run :: RIO Env ()
run = do
    env <- ask
    logInfo "Starting Miner."
<<<<<<< HEAD
    mining (scheme env)
    liftIO exitFailure
=======
    getWork >>= traverse_ (mining (scheme env))
>>>>>>> 033e0c7c

scheme :: Env -> (TargetBytes -> HeaderBytes -> RIO Env HeaderBytes)
scheme env = case envCmd env of
    CPU e _ -> cpu e
    GPU e _ -> gpu e
    Keys    -> error "Impossible: You shouldn't reach this case."

genKeys :: IO ()
genKeys = do
    kp <- P.genKeyPair P.defaultScheme
    printf "public:  %s\n" (T.unpack . P.toB16Text $ P.getPublic kp)
    printf "private: %s\n" (T.unpack . P.toB16Text $ P.getPrivate kp)

-- | Attempt to get new work while obeying a sane retry policy.
--
getWork :: RIO Env (Maybe WorkBytes)
getWork = do
    logDebug "Attempting to fetch new work from the remote Node"
    e <- ask
    retrying policy (const warn) (const . liftIO $ f e) >>= \case
        Left _ -> do
            logWarn "Failed to fetch work! Switching nodes..."
            urls <- readIORef $ envUrls e
            case NEL.nonEmpty $ NEL.tail urls of
                Nothing   -> logError "No nodes left!" >> pure Nothing
                Just rest -> writeIORef (envUrls e) rest >> getWork
        Right bs -> pure $ Just bs
  where
    -- | If we wait longer than the average block time and still can't get
    -- anything, then there's no point in continuing to wait.
    --
    policy :: RetryPolicy
    policy = exponentialBackoff 500000 <> limitRetries 7

    warn :: Either ClientError WorkBytes -> RIO Env Bool
    warn (Right _) = pure False
    warn (Left se) = bad se $> True

    bad :: ClientError -> RIO Env ()
    bad (ConnectionError _) = logWarn "Could not connect to the Node."
    bad (FailureResponse _ r) = logWarn $ c <> " from Node: " <> m
      where
        c = display . statusCode $ responseStatusCode r
        m = displayBytesUtf8 . BL.toStrict $ responseBody r
    bad _ = logError "Something truly bad has happened."

    f :: Env -> IO (Either ClientError WorkBytes)
    f e = do
        T2 u v <- NEL.head <$> readIORef (envUrls e)
        runClientM (workClient v (chainid a) $ miner a) (ClientEnv m u Nothing)
      where
        a = envArgs e
        m = envMgr e

-- -------------------------------------------------------------------------- --
-- Mining

workKey :: WorkBytes -> RIO Env UpdateKey
workKey wb = do
    e <- ask
    T2 url _ <- NEL.head <$> readIORef (envUrls e)
    cid <- liftIO $ chain cbytes
    return $! UpdateKey
        { _updateKeyChainId = cid
        , _updateKeyHost = baseUrlHost url
        , _updateKeyPort = baseUrlPort url
        }
  where
    T3 cbytes _ _ = unWorkBytes wb

-- | A supervisor thread that listens for new work and manages mining threads.
--
-- TODO: use exponential backoff instead of fixed delay when retrying.
-- (restart retry sequence when the maximum retry count it reached)
--
mining :: (TargetBytes -> HeaderBytes -> RIO Env HeaderBytes) -> RIO Env ()
mining go = do
    updateMap <- newUpdateMap -- TODO use a bracket
    miningLoop updateMap go

-- | The inner mining loop.
--
-- It uses 'getWork' to obtain new work and starts mining. If a block is solved it
-- calls 'miningSuccess' and loops around.
--
-- It also starts over with new work when an update is triggered.
--
-- NOTE: if this fails continuously, e.g. because of a miss-configured or buggy
-- miner, this function will spin forever!
--
-- TODO: add rate limiting for failures and raise an error if the function fails
-- at an higher rate.
--
miningLoop :: UpdateMap -> (TargetBytes -> HeaderBytes -> RIO Env HeaderBytes) -> RIO Env ()
miningLoop updateMap inner = mask $ \umask -> do
    logInfo $ "Start mining loop"
    let go = do
            forever (umask loopBody) `catchAny` \e -> do
                logWarn $ "Mining loop failed. Trying again ..."
                logDebug . display . T.pack $ show e
            go
    void go `finally` logInfo "Mining loop stopped"
  where
    loopBody = do
        w <- getWork >>= \case
            Nothing -> exitFailure
            Just x -> return x
        let T3 cbytes tbytes hbytes = unWorkBytes w
        cid <- liftIO $ chainInt cbytes
        updateKey <- workKey w
        logDebug . display . T.pack $ printf "Chain %d: Start mining on new work item." cid
        withPreemption updateMap updateKey (inner tbytes hbytes) >>= \case
            Right a -> miningSuccess w a
            Left () ->
                logDebug $ "Mining loop was preempted. Getting updated work ..."
      where

        -- | If the `go` call won the `race`, this function yields the result back
        -- to some "mining coordinator" (likely a chainweb-node).
        --
        miningSuccess :: WorkBytes -> HeaderBytes -> RIO Env ()
        miningSuccess w h = do
            e <- ask
            secs <- readIORef (envSecs e)
            hashes <- readIORef (envHashes e)
            before <- readIORef (envLastSuccess e)
            now <- liftIO getPOSIXTime
            writeIORef (envLastSuccess e) now
            let !m = envMgr e
                !r = (fromIntegral hashes :: Double) / max 1 (fromIntegral secs) / 1000000
                !d = ceiling (now - before) :: Int
            cid <- liftIO $ chainInt cbytes
            hgh <- liftIO $ height hbytes
            logInfo . display . T.pack $
                printf "Chain %d: Mined block at Height %d. (%.2f MH/s - %ds since last)" cid hgh r d
            T2 url v <- NEL.head <$> readIORef (envUrls e)
            res <- liftIO . runClientM (solvedClient v h) $ ClientEnv m url Nothing
            when (isLeft res) $ logWarn "Failed to submit new BlockHeader!"
          where
            T3 cbytes _ hbytes = unWorkBytes w

cpu :: CPUEnv -> TargetBytes -> HeaderBytes -> RIO Env HeaderBytes
cpu cpue tbytes hbytes = do
    logDebug "Mining a new Block"
    !start <- liftIO getPOSIXTime
    e <- ask
    T2 _ v <- NEL.head <$> readIORef (envUrls e)
    T2 new ns <- liftIO . fmap head . withScheduler comp $ \sch ->
        replicateWork (fromIntegral $ cores cpue) sch $ do
            -- TODO Be more clever about the Nonce that's picked to ensure that
            -- there won't be any overlap?
            n <- Nonce <$> MWC.uniform (envGen e)
            new <- usePowHash v (\p -> mine p n tbytes) hbytes
            terminateWith sch new
    !end <- liftIO getPOSIXTime
    modifyIORef' (envHashes e) $ \hashes -> ns * fromIntegral (cores cpue) + hashes
    modifyIORef' (envSecs e) (\secs -> secs + ceiling (end - start))
    pure new
  where
    comp :: Comp
    comp = case cores cpue of
             1 -> Seq
             n -> ParN n

gpu :: GPUEnv -> TargetBytes -> HeaderBytes -> RIO Env HeaderBytes
gpu ge@(GPUEnv mpath margs) t@(TargetBytes target) h@(HeaderBytes blockbytes) = do
    minerPath <- liftIO . Path.makeAbsolute . Path.fromFilePath $ T.unpack mpath
    e <- ask
    res <- liftIO $ callExternalMiner minerPath (map T.unpack margs) False target blockbytes
    case res of
      Left err -> do
          logError . display . T.pack $ "Error running GPU miner: " <> err
          throwString err
      Right (MiningResult nonceBytes numNonces hps _) -> do
          let newBytes = nonceBytes <> B.drop 8 blockbytes
              secs = numNonces `div` max 1 hps

          -- FIXME Consider removing this check if during later benchmarking it
          -- proves to be an issue.
          bh <- runGet decodeBlockHeaderWithoutHash newBytes

          if | not (prop_block_pow bh) -> do
                 logError "Bad nonce returned from GPU!"
                 gpu ge t h
             | otherwise -> do
                 modifyIORef' (envHashes e) (+ numNonces)
                 modifyIORef' (envSecs e) (+ secs)
                 pure $! HeaderBytes newBytes

-- -------------------------------------------------------------------------- --
-- Update Stream Pool
--

-- Maintains one upstream for each url and chain
--
-- TODO;
--
-- * implement reaper thread
-- * implement shutdown that closes all connections
--

data UpdateKey = UpdateKey
    { _updateKeyHost :: !String
    , _updateKeyPort :: !Int
    , _updateKeyChainId :: !ChainId
    }
    deriving (Show, Eq, Ord, Generic, Hashable)

newtype UpdateMap = UpdateMap
    { _updateMap :: MVar (HM.HashMap UpdateKey (T2 (TVar Int) (Async ())))
    }

newUpdateMap :: MonadIO m => m UpdateMap
newUpdateMap = UpdateMap <$> newMVar mempty

getUpdateVar :: UpdateMap -> UpdateKey -> RIO Env (TVar Int)
getUpdateVar (UpdateMap v) k = modifyMVar v $ \m -> case HM.lookup k m of
    Just x -> do
        !n@(T2 var _) <- checkStream x
        return (HM.insert k n m, var)
    Nothing -> do
        !n@(T2 var _) <- newTVarIO 0 >>= newUpdateStream
        return (HM.insert k n m, var)
  where
    checkStream :: T2 (TVar Int) (Async ()) -> RIO Env (T2 (TVar Int) (Async ()))
    checkStream (T2 var a) = poll a >>= \case
        Nothing -> return (T2 var a)
        Just (Left _) -> newUpdateStream var -- TODO logging, throttling
        Just (Right _) -> newUpdateStream var

    newUpdateStream :: TVar Int -> RIO Env (T2 (TVar Int) (Async ()))
    newUpdateStream var = T2 var
        <$!> async (updateStream (_updateKeyChainId k) var)

    -- TODO:
    --
    -- We don't reap old entries from the map. That's fine since the maximum
    -- number of entries is bounded by the number of base urls times the number
    -- of chains.
    --
    -- We could add a counter that would reap the map from stall streams every
    -- nth time getUpdateVar.

    -- We don't restart streams automatically, in order to save connections.
    -- Thus there is a risk that a stream dies while a mining loop is subscribed
    -- to it. We solve this by preempting the loop if we haven't seen an update
    -- after 2 times the block time.

withPreemption :: UpdateMap -> UpdateKey -> RIO Env a -> RIO Env (Either () a)
withPreemption m k inner = do
    var <- getUpdateVar m k
    race (awaitChange var) inner
  where
    awaitChange var = do
        cur <- readTVarIO var
        timeoutVar <- registerDelay 60000000 -- 1 minute -- FIXME this should be 2*block time
        atomically $ do
            isTimeout <- readTVar timeoutVar
            isUpdate <- (/= cur) <$> readTVar var
            unless (isTimeout || isUpdate) $ retrySTM

updateStream :: ChainId -> TVar Int -> RIO Env ()
updateStream cid var = do
    e <- ask
    u <- NEL.head <$> readIORef (envUrls e) -- Do we ever use something else than the head?
    liftIO $ withEvents (req u) (envMgr e) $ \updates -> updates
        & SP.filter realEvent
        & SP.mapM_ (\_ -> atomically $ modifyTVar' var (+ 1))
  where
    realEvent :: ServerEvent -> Bool
    realEvent ServerEvent{} = True
    realEvent _ = False

    req :: T2 BaseUrl ChainwebVersion -> Request
    req (T2 u v) = defaultRequest
        { host = encodeUtf8 . T.pack . baseUrlHost $ u
        , path = "chainweb/0.0/" <> encodeUtf8 (toText v) <> "/mining/updates"
        , port = baseUrlPort u
        , secure = True
        , method = "GET"
        , requestBody = RequestBodyBS $ runPut (encodeChainId cid)
        , responseTimeout = responseTimeoutNone
        }

-- -------------------------------------------------------------------------- --
-- Utils

chain :: MonadThrow m => MonadIO m => ChainBytes -> m ChainId
chain (ChainBytes cbs) = runGet decodeChainId cbs

chainInt :: MonadThrow m => MonadIO m => ChainBytes -> m Int
chainInt c = chainIdInt <$> chain c

height :: MonadThrow m => MonadIO m => HeaderBytes -> m Word64
height (HeaderBytes hbs) = _height <$> runGet decodeBlockHeight (B.take 8 $ B.drop 258 hbs)<|MERGE_RESOLUTION|>--- conflicted
+++ resolved
@@ -12,10 +12,6 @@
 {-# LANGUAGE TypeApplications    #-}
 {-# LANGUAGE TypeOperators       #-}
 
-#ifndef MIN_VERSION_rio
-#define MIN_VERSION_rio(a,b,c) 1
-#endif
-
 -- |
 -- Module: Main
 -- Copyright: Copyright © 2019 Kadena LLC.
@@ -70,11 +66,7 @@
 import           Control.Scheduler hiding (traverse_)
 import           Data.Default (def)
 import           Data.Generics.Product.Fields (field)
-<<<<<<< HEAD
 import qualified Data.HashMap.Strict as HM
-import qualified Data.List.NonEmpty as NEL
-=======
->>>>>>> 033e0c7c
 import           Data.Time.Clock.POSIX (POSIXTime, getPOSIXTime)
 import           Data.Tuple.Strict (T2(..), T3(..))
 import           Network.Connection (TLSSettings(..))
@@ -286,12 +278,7 @@
 run = do
     env <- ask
     logInfo "Starting Miner."
-<<<<<<< HEAD
     mining (scheme env)
-    liftIO exitFailure
-=======
-    getWork >>= traverse_ (mining (scheme env))
->>>>>>> 033e0c7c
 
 scheme :: Env -> (TargetBytes -> HeaderBytes -> RIO Env HeaderBytes)
 scheme env = case envCmd env of

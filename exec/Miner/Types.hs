{-# LANGUAGE DataKinds          #-}
{-# LANGUAGE DeriveAnyClass #-}
{-# LANGUAGE DeriveGeneric      #-}
{-# LANGUAGE DerivingStrategies #-}
{-# LANGUAGE NoImplicitPrelude  #-}
{-# LANGUAGE OverloadedStrings  #-}
{-# LANGUAGE TypeApplications   #-}

module Miner.Types
  ( -- * Runtime Environment
    Env(..)
  , UpdateMap(..)
  , UpdateKey(..)
    -- * CLI Flags
  , ClientArgs(..)
  , pCommand
  , Command(..)
  , CPUEnv(..)
  , GPUEnv(..)
  , OpenCLEnv(..)
  , OtherCommand(..)
    -- * miscellaneous
  , tlsSettings
  ) where

import           Chainweb.Utils (textOption)
import           Data.Default (def)
import           Data.Generics.Product.Fields (field)
import qualified RIO.HashMap as HM
import           Data.Time.Clock.POSIX (POSIXTime)
import           Data.Tuple.Strict (T2(..))
import           Network.Connection
import           Network.HTTP.Client hiding (Proxy(..), responseBody)
import           Options.Applicative
import           RIO
import           RIO.Char (isHexDigit)
import qualified RIO.Set as S
import qualified RIO.Text as T
import           Servant.Client
import qualified System.Random.MWC as MWC

-- internal modules

import           Chainweb.HostAddress (HostAddress, hostAddressToBaseUrl)
import           Chainweb.Miner.Pact (Miner(..), MinerKeys(..))
import           Chainweb.Version (ChainId, ChainwebVersion)
import qualified Pact.Types.Term as P

--------------------------------------------------------------------------------
-- Updates

newtype UpdateKey = UpdateKey { _updateKeyChainId :: ChainId }
    deriving stock (Show, Eq, Ord, Generic)
    deriving anyclass (Hashable)

newtype UpdateMap = UpdateMap
    { _updateMap :: MVar (HM.HashMap UpdateKey (T2 (TVar Int) (Async ())))
    }

--------------------------------------------------------------------------------
-- Runtime Environment

data Env = Env
    { envGen         :: !MWC.GenIO
    , envMgr         :: !Manager
    , envLog         :: !LogFunc
    , envCmd         :: !Command
    , envArgs        :: !ClientArgs
<<<<<<< HEAD
    , envHashes      :: IORef Word64
    , envSecs        :: IORef Word64
    , envLastSuccess :: IORef POSIXTime
    , envUpdateMap   :: !UpdateMap
    , envUrls        :: IORef (NonEmpty (T2 BaseUrl ChainwebVersion)) }
=======
    , envHashes      :: !(IORef Word64)
    , envSecs        :: !(IORef Word64)
    , envLastSuccess :: !(IORef POSIXTime)
    , envUrls        :: !(IORef (NonEmpty (T2 BaseUrl ChainwebVersion))) }
>>>>>>> ce4248fe
    deriving stock (Generic)

instance HasLogFunc Env where
    logFuncL = field @"envLog"

--------------------------------------------------------------------------------
-- CLI Flags

-- | Result of parsing commandline flags.
--
data ClientArgs = ClientArgs
    { ll           :: !LogLevel
    , coordinators :: ![BaseUrl]
    , miner        :: !Miner
    , chainid      :: !(Maybe ChainId) }
    deriving stock (Generic)

-- | The top-level git-style CLI "command" which determines which mining
-- paradigm to follow.
--
data Command = CPU CPUEnv ClientArgs | GPU GPUEnv ClientArgs | OpenCL OpenCLEnv ClientArgs | Otherwise OtherCommand

newtype CPUEnv = CPUEnv { cores :: Word16 }

data GPUEnv = GPUEnv
    { envMinerPath :: !Text
    , envMinerArgs :: ![Text]
    } deriving stock (Generic)

data OpenCLEnv = OpenCLEnv
    { platformIndex :: !Int
    , deviceIndex :: !Int
    , globalSize :: !Int
    , localSize :: !Int
    , workSetSize :: !Int
    } deriving stock (Generic)

pClientArgs :: Parser ClientArgs
pClientArgs = ClientArgs <$> pLog <*> some pUrl <*> pMiner <*> pChainId

pCommand :: Parser Command
pCommand = hsubparser
    (  command "cpu" (info cpuOpts (progDesc "Perform multicore CPU mining"))
    <> command "opencl" (info openCLOpts (progDesc "Perform OpenCL mining"))
    <> command "gpu" (info gpuOpts (progDesc "Perform GPU mining using an external miner"))
    <> command "keys" (info (Otherwise <$> keysOpts) (progDesc "Generate public/private key pair"))
    <> command "balance" (info (Otherwise <$> balancesOpts) (progDesc "Get balances on all chains"))
    )

pOpenCLEnv :: Parser OpenCLEnv
pOpenCLEnv = OpenCLEnv <$> pPlatformIndex <*> pDeviceIndex <*> pGlobalSize <*> pLocalSize <*> pWorkSetSize

pDeviceIndex :: Parser Int
pDeviceIndex = textOption
    (long "device-index" <> help "Device index (default 0)" <> value 0)

pPlatformIndex :: Parser Int
pPlatformIndex = textOption
    (long "platform-index" <> help "Platform index (default 0)" <> value 0)

pGlobalSize :: Parser Int
pGlobalSize = textOption
    (long "global-size" <> help "OpenCL global work size (default 1024*1024*16)" <> value (1024*1024*16))

pLocalSize :: Parser Int
pLocalSize = textOption
    (long "local-size" <> help "OpenCL local work size (default 256)" <> value 256)

pWorkSetSize :: Parser Int
pWorkSetSize = textOption
    (long "workset-size" <> help "OpenCL workset size (default 64)" <> value 64)

pMinerPath :: Parser Text
pMinerPath = textOption
    (long "miner-path" <> help "Path to chainweb-gpu-miner executable")

pMinerArgs :: Parser [Text]
pMinerArgs = T.words <$> pMinerArgs0
  where
    pMinerArgs0 :: Parser T.Text
    pMinerArgs0 = textOption
        (long "miner-args" <> value "" <> help "Extra miner arguments")

pGpuEnv :: Parser GPUEnv
pGpuEnv = GPUEnv <$> pMinerPath <*> pMinerArgs

openCLOpts :: Parser Command
openCLOpts = liftA2 OpenCL pOpenCLEnv pClientArgs

gpuOpts :: Parser Command
gpuOpts = liftA2 GPU pGpuEnv pClientArgs

cpuOpts :: Parser Command
cpuOpts = liftA2 (CPU . CPUEnv) pCores pClientArgs

pCores :: Parser Word16
pCores = option auto
    (long "cores" <> metavar "COUNT" <> value 1
     <> help "Number of CPU cores to use (default: 1)")

pLog :: Parser LogLevel
pLog = option (eitherReader l)
    (long "log-level" <> metavar "debug|info|warn|error" <> value LevelInfo
    <> help "The minimum level of log messages to display (default: info)")
  where
    l :: String -> Either String LogLevel
    l "debug" = Right LevelDebug
    l "info"  = Right LevelInfo
    l "warn"  = Right LevelWarn
    l "error" = Right LevelError
    l _       = Left "Must be one of debug|info|warn|error"

pUrl :: Parser BaseUrl
pUrl = hostAddressToBaseUrl Https <$> hadd
  where
    hadd :: Parser HostAddress
    hadd = textOption
        (long "node" <> metavar "<HOSTNAME:PORT>"
        <> help "Remote address of Chainweb Node to send mining results to")

pChainId :: Parser (Maybe ChainId)
pChainId = optional $ textOption
    (long "chain" <> metavar "CHAIN-ID"
     <> help "Prioritize work requests for a specific chain")

pMiner :: Parser Miner
pMiner = Miner
    <$> strOption (long "miner-account" <> help "Coin Contract account name of Miner")
    <*> (MinerKeys <$> pks)
  where
    pks :: Parser P.KeySet
    pks = P.KeySet <$> fmap S.fromList (some pKey) <*> pPred

pKey :: Parser P.PublicKey
pKey = option k (long "miner-key"
    <> help "Public key of the account to send rewards (can pass multiple times)")
  where
    k :: ReadM P.PublicKey
    k = eitherReader $ \s -> do
        unless (length s == 64 && all isHexDigit s)
            . Left $ "Public Key " <> s <> " is not valid."
        Right $ fromString s

pPred :: Parser P.Name
pPred = (\s -> P.Name $ P.BareName s def) <$>
    strOption (long "miner-pred" <> value "keys-all" <> help "Keyset predicate")

data OtherCommand =
  Keys | Balance BaseUrl Text

keysOpts :: Parser OtherCommand
keysOpts = pure Keys

balancesOpts :: Parser OtherCommand
balancesOpts = Balance <$> pUrl <*> pMinerName
  where
    pMinerName =
      textOption (long "miner-account" <> help "Coin Contract account name of Miner")

-- | This allows this code to accept the self-signed certificates from
-- `chainweb-node`.
--
tlsSettings :: TLSSettings
tlsSettings = TLSSettingsSimple True True True<|MERGE_RESOLUTION|>--- conflicted
+++ resolved
@@ -1,5 +1,5 @@
 {-# LANGUAGE DataKinds          #-}
-{-# LANGUAGE DeriveAnyClass #-}
+{-# LANGUAGE DeriveAnyClass     #-}
 {-# LANGUAGE DeriveGeneric      #-}
 {-# LANGUAGE DerivingStrategies #-}
 {-# LANGUAGE NoImplicitPrelude  #-}
@@ -26,7 +26,6 @@
 import           Chainweb.Utils (textOption)
 import           Data.Default (def)
 import           Data.Generics.Product.Fields (field)
-import qualified RIO.HashMap as HM
 import           Data.Time.Clock.POSIX (POSIXTime)
 import           Data.Tuple.Strict (T2(..))
 import           Network.Connection
@@ -34,6 +33,7 @@
 import           Options.Applicative
 import           RIO
 import           RIO.Char (isHexDigit)
+import qualified RIO.HashMap as HM
 import qualified RIO.Set as S
 import qualified RIO.Text as T
 import           Servant.Client
@@ -66,18 +66,11 @@
     , envLog         :: !LogFunc
     , envCmd         :: !Command
     , envArgs        :: !ClientArgs
-<<<<<<< HEAD
-    , envHashes      :: IORef Word64
-    , envSecs        :: IORef Word64
-    , envLastSuccess :: IORef POSIXTime
-    , envUpdateMap   :: !UpdateMap
-    , envUrls        :: IORef (NonEmpty (T2 BaseUrl ChainwebVersion)) }
-=======
     , envHashes      :: !(IORef Word64)
     , envSecs        :: !(IORef Word64)
     , envLastSuccess :: !(IORef POSIXTime)
+    , envUpdateMap   :: !UpdateMap
     , envUrls        :: !(IORef (NonEmpty (T2 BaseUrl ChainwebVersion))) }
->>>>>>> ce4248fe
     deriving stock (Generic)
 
 instance HasLogFunc Env where
@@ -109,10 +102,10 @@
 
 data OpenCLEnv = OpenCLEnv
     { platformIndex :: !Int
-    , deviceIndex :: !Int
-    , globalSize :: !Int
-    , localSize :: !Int
-    , workSetSize :: !Int
+    , deviceIndex   :: !Int
+    , globalSize    :: !Int
+    , localSize     :: !Int
+    , workSetSize   :: !Int
     } deriving stock (Generic)
 
 pClientArgs :: Parser ClientArgs
